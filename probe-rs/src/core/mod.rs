--- conflicted
+++ resolved
@@ -229,21 +229,6 @@
 }
 
 impl CoreType {
-<<<<<<< HEAD
-    pub fn attach_arm(
-        &self,
-        interface: ArmCommunicationInterface,
-        id: usize,
-    ) -> Result<Core, Error> {
-        let memory = if let Some(memory) = interface.dedicated_memory_interface()? {
-            memory
-        } else {
-            Memory::new(
-                ADIMemoryInterface::<ArmCommunicationInterface>::new(interface, 0)
-                    .map_err(|(_i, e)| Error::architecture_specific(e))?,
-            )
-        };
-=======
     pub(crate) fn from_string(name: impl AsRef<str>) -> Option<Self> {
         match &name.as_ref().to_ascii_lowercase()[..] {
             "m0" => Some(CoreType::M0),
@@ -269,12 +254,14 @@
 }
 
 pub struct CoreState {
+    id: usize,
     breakpoints: Vec<Breakpoint>,
 }
 
 impl CoreState {
-    fn new() -> Self {
+    fn new(id: usize) -> Self {
         Self {
+            id,
             breakpoints: vec![],
         }
     }
@@ -310,19 +297,11 @@
             ADIMemoryInterface::<ArmCommunicationInterface>::new(interface, 0)
                 .map_err(Error::architecture_specific)?,
         );
->>>>>>> b5a1ae72
 
         Ok(match self {
             // TODO: Change this once the new archtecture structure for ARM hits.
             // Cortex-M3, M4 and M7 use the Armv7[E]-M architecture and are
             // identical for our purposes.
-<<<<<<< HEAD
-            CoreType::M3 | CoreType::M4 | CoreType::M7 => {
-                Core::new(id, crate::architecture::arm::m4::M4::new(memory)?)
-            }
-            CoreType::M33 => Core::new(id, crate::architecture::arm::m33::M33::new(memory)?),
-            CoreType::M0 => Core::new(id, crate::architecture::arm::m0::M0::new(memory)?),
-=======
             SpecificCoreState::M3(s) | SpecificCoreState::M4(s) | SpecificCoreState::M7(s) => {
                 Core::new(crate::architecture::arm::m4::M4::new(memory, s)?, state)
             }
@@ -332,7 +311,6 @@
             SpecificCoreState::M0(s) => {
                 Core::new(crate::architecture::arm::m0::M0::new(memory, s)?, state)
             }
->>>>>>> b5a1ae72
             _ => {
                 return Err(Error::UnableToOpenProbe(
                     "Core architecture and Probe mismatch.",
@@ -341,15 +319,6 @@
         })
     }
 
-<<<<<<< HEAD
-    pub fn attach_riscv(
-        &self,
-        interface: RiscvCommunicationInterface,
-        id: usize,
-    ) -> Result<Core, Error> {
-        Ok(match self {
-            CoreType::Riscv => Core::new(id, Riscv32::new(interface)),
-=======
     pub(crate) fn attach_riscv<'probe>(
         &self,
         state: &'probe mut CoreState,
@@ -359,7 +328,6 @@
             SpecificCoreState::Riscv => {
                 Core::new(crate::architecture::riscv::Riscv32::new(interface), state)
             }
->>>>>>> b5a1ae72
             _ => {
                 return Err(Error::UnableToOpenProbe(
                     "Core architecture and Probe mismatch.",
@@ -369,20 +337,6 @@
     }
 }
 
-<<<<<<< HEAD
-pub struct Core {
-    inner: Rc<RefCell<dyn CoreInterface>>,
-    breakpoints: Vec<Breakpoint>,
-    id: usize,
-}
-
-impl Core {
-    pub fn new(id: usize, core: impl CoreInterface + 'static) -> Self {
-        Self {
-            inner: Rc::new(RefCell::new(core)),
-            breakpoints: Vec::new(),
-            id,
-=======
 pub struct Core<'probe> {
     inner: Box<dyn CoreInterface + 'probe>,
     state: &'probe mut CoreState,
@@ -393,16 +347,15 @@
         Self {
             inner: Box::new(core),
             state,
->>>>>>> b5a1ae72
-        }
-    }
-
-    pub fn create_state() -> CoreState {
-        CoreState::new()
+        }
+    }
+
+    pub fn create_state(id: usize) -> CoreState {
+        CoreState::new(id)
     }
 
     pub fn id(&self) -> usize {
-        self.id
+        self.state.id
     }
 
     /// Wait until the core is halted. If the core does not halt on its own,
