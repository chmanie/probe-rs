--- conflicted
+++ resolved
@@ -347,11 +347,8 @@
     frame_section: gimli::DebugFrame<DwarfReader>,
     locations_section: gimli::LocationLists<DwarfReader>,
     address_section: gimli::DebugAddr<DwarfReader>,
-<<<<<<< HEAD
     debug_line_section: gimli::DebugLine<DwarfReader>,
-=======
     /// The minimum instruction size in bytes.
->>>>>>> bd4c50d4
     instruction_size: u8,
 }
 
@@ -402,13 +399,9 @@
             frame_section,
             locations_section,
             address_section,
-<<<<<<< HEAD
             debug_line_section,
             // The minimum instruction size in bytes.
-            // TODO: Do this programatically, based on architecture.
-=======
             // TODO: Currently `instruction_size` (minimum instruction size in bytes) is hardcoded. Investigate if we can and/or should use code to set it based on architecture differences.
->>>>>>> bd4c50d4
             instruction_size: 2,
         })
     }
